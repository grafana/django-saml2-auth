--- conflicted
+++ resolved
@@ -7,22 +7,6 @@
 from django.conf import settings
 from django.http import HttpRequest, HttpResponse, HttpResponseRedirect
 from django.urls import NoReverseMatch
-<<<<<<< HEAD
-from django_saml2_auth.errors import (
-    ERROR_CREATING_SAML_CONFIG_OR_CLIENT,
-    INVALID_METADATA_URL,
-    NO_ISSUER_IN_SAML_RESPONSE,
-    NO_METADATA_URL_ASSOCIATED,
-    NO_METADATA_URL_OR_FILE,
-    NO_NAME_ID_IN_SAML_RESPONSE,
-    NO_SAML_CLIENT,
-    NO_SAML_RESPONSE_FROM_CLIENT,
-    NO_SAML_RESPONSE_FROM_IDP,
-    NO_TOKEN_SPECIFIED,
-    NO_USERNAME_OR_EMAIL_SPECIFIED,
-    NO_USER_IDENTITY_IN_SAML_RESPONSE,
-)
-=======
 from django_saml2_auth.errors import (ERROR_CREATING_SAML_CONFIG_OR_CLIENT,
                                       INVALID_METADATA_URL,
                                       NO_ISSUER_IN_SAML_RESPONSE,
@@ -35,7 +19,6 @@
                                       NO_TOKEN_SPECIFIED,
                                       NO_USER_IDENTITY_IN_SAML_RESPONSE,
                                       NO_USERNAME_OR_EMAIL_SPECIFIED)
->>>>>>> b62970ed
 from django_saml2_auth.exceptions import SAMLAuthError
 from django_saml2_auth.utils import get_reverse, run_hook
 from saml2 import BINDING_HTTP_POST, BINDING_HTTP_REDIRECT, entity
@@ -122,11 +105,7 @@
     saml2_auth_settings = settings.SAML2_AUTH
     get_metadata_trigger = dictor(saml2_auth_settings, "TRIGGER.GET_METADATA_AUTO_CONF_URLS")
     if get_metadata_trigger:
-<<<<<<< HEAD
         metadata_urls = run_hook(get_metadata_trigger, request, user_id, **extra_data)
-=======
-        metadata_urls = run_hook(get_metadata_trigger, user_id)  # type: ignore
->>>>>>> b62970ed
         if metadata_urls:
             # Filter invalid metadata URLs
             filtered_metadata_urls = list(
@@ -165,14 +144,10 @@
 
 def get_saml_client(domain: str,
                     acs: Callable[..., HttpResponse],
-<<<<<<< HEAD
                     request: HttpRequest,
                     user_id: str = None,
+                    saml_response: Optional[str] = None,
                     **extra_data) -> Optional[Saml2Client]:
-=======
-                    user_id: Optional[str] = None,
-                    saml_response: Optional[str] = None) -> Optional[Saml2Client]:
->>>>>>> b62970ed
     """Create a new Saml2Config object with the given config and return an initialized Saml2Client
     using the config object. The settings are read from django settings key: SAML2_AUTH.
 
@@ -191,12 +166,6 @@
     Returns:
         Optional[Saml2Client]: A Saml2Client or None
     """
-<<<<<<< HEAD
-    acs_url = domain + get_reverse([acs, "acs", "django_saml2_auth:acs"])
-    metadata = get_metadata(request, user_id, **extra_data)
-    if (metadata == {} or ("local" in metadata and not metadata["local"]) or
-            ("remote" in metadata and not metadata["remote"])):
-=======
     # get_reverse raises an exception if the view is not found, so we can safely ignore type errors
     acs_url = domain + get_reverse([acs, "acs", "django_saml2_auth:acs"])  # type: ignore
 
@@ -205,12 +174,11 @@
     if get_user_id_from_saml_response and saml_response:
         user_id = run_hook(get_user_id_from_saml_response, saml_response, user_id)  # type: ignore
 
-    metadata = get_metadata(user_id)
-    if (metadata and (
+    metadata = get_metadata(request, user_id, **extra_data)
+    if (metadata == {} or (metadata and (
             ("local" in metadata and not metadata["local"]) or
             ("remote" in metadata and not metadata["remote"])
-    )):
->>>>>>> b62970ed
+    ))):
         raise SAMLAuthError("Metadata URL/file is missing.", extra={
             "exc_type": NoReverseMatch,
             "error_code": NO_METADATA_URL_OR_FILE,
@@ -326,15 +294,9 @@
         Union[HttpResponseRedirect, Optional[AuthnResponse], None]: Returns an AuthnResponse
             object for extracting user identity from.
     """
-<<<<<<< HEAD
-    saml_client = get_saml_client(get_assertion_url(request), acs, request)
-    if not saml_client:
-        raise SAMLAuthError("There was an error creating the SAML client.", extra={
-=======
     response = request.POST.get("SAMLResponse") or None
     if not response:
         raise SAMLAuthError("There was no response from SAML client.", extra={
->>>>>>> b62970ed
             "exc_type": ValueError,
             "error_code": NO_SAML_RESPONSE_FROM_CLIENT,
             "reason": "There was an error processing your request.",
@@ -345,7 +307,7 @@
         saml_response = base64.b64decode(response).decode('UTF-8')
     except Exception:
         saml_response = None
-    saml_client = get_saml_client(get_assertion_url(request), acs, saml_response=saml_response)
+    saml_client = get_saml_client(get_assertion_url(request), acs, request, saml_response=saml_response)
     if not saml_client:
         raise SAMLAuthError("There was an error creating the SAML client.", extra={
             "exc_type": ValueError,
