"""Utility functions for getting or creating user accounts
"""

import logging
from datetime import datetime, timedelta, timezone
<<<<<<< HEAD
from typing import Any, Dict, Tuple, Type, Union, Optional
import copy
=======
from typing import Any, Dict, Optional, Tuple, Union
>>>>>>> b62970ed

import jwt
from cryptography.hazmat.primitives import serialization
from dictor import dictor  # type: ignore
from django.conf import settings
from django.contrib.auth import get_user_model
<<<<<<< HEAD
from django.contrib.auth.models import Group
from django.db.models import Model
from django.http import HttpRequest
from django_saml2_auth.errors import (CREATE_USER_ERROR, GROUP_JOIN_ERROR,
                                      SHOULD_NOT_CREATE_USER, NO_JWT_ALGORITHM,
                                      CANNOT_DECODE_JWT_TOKEN, NO_JWT_SECRET,
=======
from django.contrib.auth.models import Group, User
from django_saml2_auth.errors import (CANNOT_DECODE_JWT_TOKEN,
                                      CREATE_USER_ERROR, GROUP_JOIN_ERROR,
                                      INVALID_JWT_ALGORITHM, NO_JWT_ALGORITHM,
>>>>>>> b62970ed
                                      NO_JWT_PRIVATE_KEY, NO_JWT_PUBLIC_KEY,
                                      NO_JWT_SECRET, NO_USER_ID,
                                      SHOULD_NOT_CREATE_USER)
from django_saml2_auth.exceptions import SAMLAuthError
from django_saml2_auth.utils import run_hook
from jwt.algorithms import (get_default_algorithms, has_crypto,
                            requires_cryptography)
from jwt.exceptions import PyJWTError

logger = logging.getLogger(__name__)


def create_new_user(email: str,
                    first_name: Optional[str] = None,
                    last_name: Optional[str] = None,
                    **kwargs) -> User:
    """Create a new user with the given information

    Args:
        email (str): Email
        first_name (str): First name
        last_name (str): Last name

    Keyword Args:
        **kwargs: Additional keyword arguments

    Raises:
        SAMLAuthError: There was an error creating the new user.
        SAMLAuthError: There was an error joining the user to the group.

    Returns:
        User: Returns a new user object, usually a subclass of the the User model
    """
    saml2_auth_settings = settings.SAML2_AUTH
    user_model = get_user_model()

    is_active = dictor(saml2_auth_settings, "NEW_USER_PROFILE.ACTIVE_STATUS", default=True)
    is_staff = dictor(saml2_auth_settings, "NEW_USER_PROFILE.STAFF_STATUS", default=False)
    is_superuser = dictor(saml2_auth_settings, "NEW_USER_PROFILE.SUPERUSER_STATUS", default=False)
    user_groups = dictor(saml2_auth_settings, "NEW_USER_PROFILE.USER_GROUPS", default=[])

    if first_name and last_name:
        kwargs['first_name'] = first_name
        kwargs['last_name'] = last_name

    try:
<<<<<<< HEAD
        user = user_model.objects.create_user_with_email_username(email, first_name=firstname, last_name=lastname)
=======
        user = user_model.objects.create_user(email, **kwargs)
>>>>>>> b62970ed
        user.is_active = is_active
        user.is_staff = is_staff
        user.is_superuser = is_superuser
        user.save()
    except Exception as exc:
        logger.exception('There was an error creating the new user.')
        raise SAMLAuthError("There was an error creating the new user.", extra={
            "exc": exc,
            "exc_type": type(exc),
            "error_code": CREATE_USER_ERROR,
            "reason": "There was an error processing your request.",
            "status_code": 500
        })

    try:
        groups = [Group.objects.get(name=group) for group in user_groups]
        if groups:
            user.groups.set(groups)
    except Exception as exc:
        logger.exception('There was an error joining the user to the group.')
        raise SAMLAuthError("There was an error joining the user to the group.", extra={
            "exc": exc,
            "exc_type": type(exc),
            "error_code": GROUP_JOIN_ERROR,
            "reason": "There was an error processing your request.",
            "status_code": 500
        })

    user.save()
    user.refresh_from_db()

    return user


<<<<<<< HEAD
def get_or_create_user(request: HttpRequest, user: Dict[str, Any], extra_data: Optional[Dict[str, str]]) -> Tuple[bool, Type[Model]]:
=======
def get_or_create_user(user: Dict[str, Any]) -> Tuple[bool, User]:
>>>>>>> b62970ed
    """Get or create a new user and optionally add it to one or more group(s)

    Args:
        user (Dict[str, Any]): User information

    Raises:
        SAMLAuthError: Cannot create user. Missing user_id.
        SAMLAuthError: Cannot create user.

    Returns:
        Tuple[bool, User]: A tuple containing user creation status and user object
    """
    saml2_auth_settings = settings.SAML2_AUTH
    user_model = get_user_model()
    created = False

    try:
        target_user = get_user(user)
    except user_model.DoesNotExist:
        should_create_new_user = dictor(saml2_auth_settings, "CREATE_USER", True)
        if should_create_new_user:
            user_id = get_user_id(user)
            if not user_id:
                raise SAMLAuthError("Cannot create user. Missing user_id.", extra={
                    "error_code": SHOULD_NOT_CREATE_USER,
                    "reason": "Cannot create user. Missing user_id.",
                    "status_code": 400
                })
            target_user = create_new_user(user_id, user["first_name"], user["last_name"])

            create_user_trigger = dictor(saml2_auth_settings, "TRIGGER.CREATE_USER")
            if create_user_trigger:
<<<<<<< HEAD
                run_hook(create_user_trigger, request, user, target_user, extra_data)
=======
                run_hook(create_user_trigger, user)  # type: ignore
>>>>>>> b62970ed

            target_user.refresh_from_db()
            created = True
        else:
            raise SAMLAuthError("Cannot create user.", extra={
                "exc_type": Exception,
                "error_code": SHOULD_NOT_CREATE_USER,
                "reason": "Due to current config, a new user should not be created.",
                "status_code": 500
            })

    # Optionally update this user's group assignments by updating group memberships from SAML groups
    # to Django equivalents
    group_attribute = dictor(saml2_auth_settings, "ATTRIBUTES_MAP.groups")
    group_map = dictor(saml2_auth_settings, "GROUPS_MAP")

    if group_attribute and group_attribute in user["user_identity"]:
        groups = []

        for group_name in user["user_identity"][group_attribute]:
            # Group names can optionally be mapped to different names in Django
            if group_map and group_name in group_map:
                group_name_django = group_map[group_name]
            else:
                group_name_django = group_name

            try:
                groups.append(Group.objects.get(name=group_name_django))
            except Group.DoesNotExist:
                should_create_new_groups = dictor(saml2_auth_settings, "CREATE_GROUPS", False)
                if should_create_new_groups:
                    groups.append(Group.objects.create(name=group_name_django))

<<<<<<< HEAD
        if parse_version(get_version()) >= parse_version("2.0"):
            for group in groups:
                target_user.groups.add(group)
        else:
            target_user.groups = groups
=======
        target_user.groups.set(groups)
>>>>>>> b62970ed

    return (created, target_user)


def get_user_id(user: Union[str, Dict[str, Any]]) -> Optional[str]:
    """Get user_id (username or email) from user object

    Args:
        user (Union[str, Dict[str, Any]]): A cleaned user info object

    Returns:
        Optional[str]: user_id, which is either email or username
    """
    user_model = get_user_model()
    user_id = None

    if isinstance(user, dict):
        user_id = user["email"] if user_model.USERNAME_FIELD == "email" else user["username"]

    if isinstance(user, str):
        user_id = user

    return user_id.lower() if user_id else None


def get_user(user: Union[str, Dict[str, str]]) -> User:
    """Get user from database given a cleaned user info object or a user_id

    Args:
        user (Union[str, Dict[str, str]]): Either a user_id (as str) or a cleaned user info object

    Returns:
        User: An instance of the User model
    """
    saml2_auth_settings = settings.SAML2_AUTH
    get_user_custom_method = dictor(saml2_auth_settings, "TRIGGER.GET_USER")

    user_model = get_user_model()
    if get_user_custom_method:
        found_user = run_hook(get_user_custom_method, user)  # type: ignore
        if not found_user:
            raise user_model.DoesNotExist
        else:
            return found_user

    user_id = get_user_id(user)

    get_user_trigger = dictor(settings.SAML2_AUTH, "TRIGGER.GET_USER")
    if get_user_trigger:
        logger.debug('Calling get_user trigger %s', user_id)
        user = run_hook(get_user_trigger, user_id)
        if user is None:
            raise user_model.DoesNotExist
        return user

    # Should email be case-sensitive or not. Default is False (case-insensitive).
    login_case_sensitive = dictor(saml2_auth_settings, "LOGIN_CASE_SENSITIVE", False)
    id_field = (
        user_model.USERNAME_FIELD
        if login_case_sensitive
        else f"{user_model.USERNAME_FIELD}__iexact")
    return user_model.objects.get(**{id_field: user_id})


def validate_jwt_algorithm(jwt_algorithm: str) -> None:
    """Validate JWT algorithm

    Args:
        jwt_algorithm (str): JWT algorithm

    Raises:
        SAMLAuthError: Cannot encode/decode JWT token. Specify an algorithm.
        SAMLAuthError: Cannot encode/decode JWT token. Specify a valid algorithm.
    """
    if not jwt_algorithm:
        raise SAMLAuthError("Cannot encode/decode JWT token. Specify an algorithm.", extra={
            "exc_type": Exception,
            "error_code": NO_JWT_ALGORITHM,
            "reason": "Cannot create JWT token for login.",
            "status_code": 500
        })

    if jwt_algorithm not in list(get_default_algorithms()):
        raise SAMLAuthError("Cannot encode/decode JWT token. Specify a valid algorithm.", extra={
            "exc_type": Exception,
            "error_code": INVALID_JWT_ALGORITHM,
            "reason": "Cannot encode/decode JWT token for login.",
            "status_code": 500
        })


def validate_secret(jwt_algorithm: str, jwt_secret: str) -> None:
    """Validate symmetric encryption key

    Args:
        jwt_algorithm (str): JWT algorithm
        jwt_secret (str): JWT secret

    Raises:
        SAMLAuthError: Cannot encode/decode JWT token. Specify a secret.
    """
    if jwt_algorithm not in requires_cryptography and not jwt_secret:
        raise SAMLAuthError("Cannot encode/decode JWT token. Specify a secret.", extra={
            "exc_type": Exception,
            "error_code": NO_JWT_SECRET,
            "reason": "Cannot encode/decode JWT token for login.",
            "status_code": 500
        })


def validate_private_key(jwt_algorithm: str, jwt_private_key: str) -> None:
    """Validate private key

    Args:
        jwt_algorithm (str): JWT algorithm
        jwt_private_key (str): JWT private key

    Raises:
        SAMLAuthError: Cannot encode/decode JWT token. Specify a private key.
    """
    if (jwt_algorithm in requires_cryptography and has_crypto) and not jwt_private_key:
        raise SAMLAuthError("Cannot encode/decode JWT token. Specify a private key.", extra={
            "exc_type": Exception,
            "error_code": NO_JWT_PRIVATE_KEY,
            "reason": "Cannot encode/decode JWT token for login.",
            "status_code": 500
        })


def validate_public_key(jwt_algorithm: str, jwt_public_key: str) -> None:
    """Validate public key

    Args:
        jwt_algorithm (str): JWT algorithm
        jwt_public_key (str): JWT public key

    Raises:
        SAMLAuthError: Cannot encode/decode JWT token. Specify a public key.
    """
    if (jwt_algorithm in requires_cryptography and has_crypto) and not jwt_public_key:
        raise SAMLAuthError("Cannot encode/decode JWT token. Specify a public key.", extra={
            "exc_type": Exception,
            "error_code": NO_JWT_PUBLIC_KEY,
            "reason": "Cannot encode/decode JWT token for login.",
            "status_code": 500
        })


def create_jwt_token(user_id: str, **extra_data) -> Optional[str]:
    """Create a new JWT token

    Args:
        user_id (str): User's username or email based on User.USERNAME_FIELD

    Returns:
        Optional[str]: JWT token
    """
    saml2_auth_settings = settings.SAML2_AUTH
    user_model = get_user_model()

    jwt_algorithm = dictor(saml2_auth_settings, "JWT_ALGORITHM")
    validate_jwt_algorithm(jwt_algorithm)

    jwt_secret = dictor(saml2_auth_settings, "JWT_SECRET")
    validate_secret(jwt_algorithm, jwt_secret)

    jwt_private_key = dictor(saml2_auth_settings, "JWT_PRIVATE_KEY")
    validate_private_key(jwt_algorithm, jwt_private_key)

    jwt_private_key_passphrase = dictor(saml2_auth_settings, "JWT_PRIVATE_KEY_PASSPHRASE")
    jwt_expiration = dictor(saml2_auth_settings, "JWT_EXP", 60)  # default: 1 minute

    payload = {
        user_model.USERNAME_FIELD: user_id,
        "exp": (datetime.now(tz=timezone.utc) +
                timedelta(seconds=jwt_expiration)).timestamp()
    }
    payload.update(extra_data)

    # If a passphrase is specified, we need to use a PEM-encoded private key
    # to decrypt the private key in order to encode the JWT token.
    if jwt_private_key_passphrase:
        if isinstance(jwt_private_key, str):
            jwt_private_key = jwt_private_key.encode()
        if isinstance(jwt_private_key_passphrase, str):
            jwt_private_key_passphrase = jwt_private_key_passphrase.encode()

        # load_pem_private_key requires data and password to be in bytes
        jwt_private_key = serialization.load_pem_private_key(
            data=jwt_private_key,
            password=jwt_private_key_passphrase
        )

    secret = jwt_secret if (
        jwt_secret and
        jwt_algorithm not in requires_cryptography) else jwt_private_key

    return jwt.encode(payload, secret, algorithm=jwt_algorithm)


<<<<<<< HEAD
def decode_jwt_token(jwt_token: str) -> Tuple[Optional[str], Dict[str, str]]:
=======
def create_custom_or_default_jwt(user: Union[str, User]):
    """Create a new JWT token, eventually using custom trigger

    Args:
        user (Union[str, User]): User instance or User's username or email
            based on User.USERNAME_FIELD

    Raises:
        SAMLAuthError: Cannot create JWT token. Specify a user.

    Returns:
        Optional[str]: JWT token
    """
    saml2_auth_settings = settings.SAML2_AUTH
    user_model = get_user_model()

    custom_create_jwt_trigger = dictor(saml2_auth_settings, "TRIGGER.CUSTOM_CREATE_JWT")

    # If user is the id (user_model.USERNAME_FIELD), set it as user_id
    user_id: Optional[str] = None
    if isinstance(user, str):
        user_id = user

    # Check if there is a custom trigger for creating the JWT and URL query
    if custom_create_jwt_trigger:
        target_user = user
        # If user is user_id, get user instance
        if user_id:
            user_model = get_user_model()
            _user = {
                user_model.USERNAME_FIELD: user_id
            }
            target_user = get_user(_user)
        jwt_token = run_hook(custom_create_jwt_trigger, target_user)  # type: ignore
    else:
        # If user_id is not set, retrieve it from user instance
        if not user_id:
            user_id = getattr(user, user_model.USERNAME_FIELD)
        # Create a new JWT token with PyJWT
        if not user_id:
            raise SAMLAuthError("Cannot create JWT token. Specify a user.", extra={
                "exc_type": Exception,
                "error_code": NO_USER_ID,
                "reason": "Cannot create JWT token for login.",
                "status_code": 500
            })
        jwt_token = create_jwt_token(user_id)

    return jwt_token


def decode_jwt_token(jwt_token: str) -> Optional[str]:
>>>>>>> b62970ed
    """Decode a JWT token

    Args:
        jwt_token (str): The token to decode

    Raises:
        SAMLAuthError: Cannot decode JWT token.

    Returns:
        Tuple[Optional[str], Dict[str, str]]: A user_id as str or None, and dictionary wih extra data.
    """
    saml2_auth_settings = settings.SAML2_AUTH

    jwt_algorithm = dictor(saml2_auth_settings, "JWT_ALGORITHM")
    validate_jwt_algorithm(jwt_algorithm)

    jwt_secret = dictor(saml2_auth_settings, "JWT_SECRET")
    validate_secret(jwt_algorithm, jwt_secret)

    jwt_public_key = dictor(saml2_auth_settings, "JWT_PUBLIC_KEY")
    validate_public_key(jwt_algorithm, jwt_public_key)

    secret = jwt_secret if (
        jwt_secret and
        jwt_algorithm not in requires_cryptography) else jwt_public_key

    try:
        data = jwt.decode(jwt_token, secret, algorithms=jwt_algorithm)
        user_model = get_user_model()
        extra_data = copy.copy(data)
        extra_data.pop('exp')
        return data[user_model.USERNAME_FIELD], extra_data
    except PyJWTError as exc:
        raise SAMLAuthError("Cannot decode JWT token.", extra={
            "exc": exc,
            "exc_type": type(exc),
            "error_code": CANNOT_DECODE_JWT_TOKEN,
            "reason": "Cannot decode JWT token.",
            "status_code": 500
        })


def decode_custom_or_default_jwt(jwt_token: str) -> Optional[str]:
    """Decode a JWT token, eventually using custom trigger

    Args:
        jwt_token (str): The token to decode

    Raises:
        SAMLAuthError: Cannot decode JWT token.

    Returns:
        Optional[str]: A user_id as str or None.
    """
    saml2_auth_settings = settings.SAML2_AUTH
    custom_decode_jwt_trigger = dictor(saml2_auth_settings, "TRIGGER.CUSTOM_DECODE_JWT")
    if custom_decode_jwt_trigger:
        user_id = run_hook(custom_decode_jwt_trigger, jwt_token)  # type: ignore
    else:
        user_id = decode_jwt_token(jwt_token)
    return user_id<|MERGE_RESOLUTION|>--- conflicted
+++ resolved
@@ -3,31 +3,19 @@
 
 import logging
 from datetime import datetime, timedelta, timezone
-<<<<<<< HEAD
-from typing import Any, Dict, Tuple, Type, Union, Optional
 import copy
-=======
 from typing import Any, Dict, Optional, Tuple, Union
->>>>>>> b62970ed
 
 import jwt
 from cryptography.hazmat.primitives import serialization
 from dictor import dictor  # type: ignore
 from django.conf import settings
 from django.contrib.auth import get_user_model
-<<<<<<< HEAD
-from django.contrib.auth.models import Group
-from django.db.models import Model
 from django.http import HttpRequest
-from django_saml2_auth.errors import (CREATE_USER_ERROR, GROUP_JOIN_ERROR,
-                                      SHOULD_NOT_CREATE_USER, NO_JWT_ALGORITHM,
-                                      CANNOT_DECODE_JWT_TOKEN, NO_JWT_SECRET,
-=======
 from django.contrib.auth.models import Group, User
 from django_saml2_auth.errors import (CANNOT_DECODE_JWT_TOKEN,
                                       CREATE_USER_ERROR, GROUP_JOIN_ERROR,
                                       INVALID_JWT_ALGORITHM, NO_JWT_ALGORITHM,
->>>>>>> b62970ed
                                       NO_JWT_PRIVATE_KEY, NO_JWT_PUBLIC_KEY,
                                       NO_JWT_SECRET, NO_USER_ID,
                                       SHOULD_NOT_CREATE_USER)
@@ -74,11 +62,7 @@
         kwargs['last_name'] = last_name
 
     try:
-<<<<<<< HEAD
-        user = user_model.objects.create_user_with_email_username(email, first_name=firstname, last_name=lastname)
-=======
-        user = user_model.objects.create_user(email, **kwargs)
->>>>>>> b62970ed
+        user = user_model.objects.create_user_with_email_username(email, **kwargs)
         user.is_active = is_active
         user.is_staff = is_staff
         user.is_superuser = is_superuser
@@ -113,11 +97,7 @@
     return user
 
 
-<<<<<<< HEAD
-def get_or_create_user(request: HttpRequest, user: Dict[str, Any], extra_data: Optional[Dict[str, str]]) -> Tuple[bool, Type[Model]]:
-=======
-def get_or_create_user(user: Dict[str, Any]) -> Tuple[bool, User]:
->>>>>>> b62970ed
+def get_or_create_user(request: HttpRequest, user: Dict[str, Any], extra_data: Optional[Dict[str, str]]) -> Tuple[bool, User]:
     """Get or create a new user and optionally add it to one or more group(s)
 
     Args:
@@ -150,11 +130,7 @@
 
             create_user_trigger = dictor(saml2_auth_settings, "TRIGGER.CREATE_USER")
             if create_user_trigger:
-<<<<<<< HEAD
                 run_hook(create_user_trigger, request, user, target_user, extra_data)
-=======
-                run_hook(create_user_trigger, user)  # type: ignore
->>>>>>> b62970ed
 
             target_user.refresh_from_db()
             created = True
@@ -188,15 +164,7 @@
                 if should_create_new_groups:
                     groups.append(Group.objects.create(name=group_name_django))
 
-<<<<<<< HEAD
-        if parse_version(get_version()) >= parse_version("2.0"):
-            for group in groups:
-                target_user.groups.add(group)
-        else:
-            target_user.groups = groups
-=======
         target_user.groups.set(groups)
->>>>>>> b62970ed
 
     return (created, target_user)
 
@@ -397,9 +365,6 @@
     return jwt.encode(payload, secret, algorithm=jwt_algorithm)
 
 
-<<<<<<< HEAD
-def decode_jwt_token(jwt_token: str) -> Tuple[Optional[str], Dict[str, str]]:
-=======
 def create_custom_or_default_jwt(user: Union[str, User]):
     """Create a new JWT token, eventually using custom trigger
 
@@ -451,8 +416,7 @@
     return jwt_token
 
 
-def decode_jwt_token(jwt_token: str) -> Optional[str]:
->>>>>>> b62970ed
+def decode_jwt_token(jwt_token: str) -> Tuple[Optional[str], Dict[str, str]]:
     """Decode a JWT token
 
     Args:
