#!/usr/bin/env python
# -*- coding:utf-8 -*-

"""Endpoints for SAML SSO login"""

import urllib.parse as urlparse
import logging
from urllib.parse import unquote
import json

from dictor import dictor
from django import get_version
from django.conf import settings
from django.contrib.auth import login, logout
from django.contrib.auth.decorators import login_required
from django.http import HttpRequest, HttpResponseRedirect
from django.shortcuts import render
from django.template import TemplateDoesNotExist
try:
    from django.utils.http import url_has_allowed_host_and_scheme as is_safe_url
except ImportError:
    from django.utils.http import is_safe_url
from django.views.decorators.csrf import csrf_exempt
from django_saml2_auth.errors import INACTIVE_USER, INVALID_REQUEST_METHOD, USER_MISMATCH, BEFORE_LOGIN_TRIGGER_FAILURE
from django_saml2_auth.exceptions import SAMLAuthError
from django_saml2_auth.saml import (decode_saml_response,
                                    extract_user_identity, get_assertion_url,
                                    get_default_next_url, get_saml_client)
from django_saml2_auth.user import (
    get_or_create_user, create_jwt_token, decode_jwt_token, get_user_id)
from django_saml2_auth.utils import exception_handler, get_reverse, run_hook
from pkg_resources import parse_version


logger = logging.getLogger(__name__)


@login_required
def welcome(request: HttpRequest):
    try:
        return render(request, "django_saml2_auth/welcome.html", {"user": request.user})
    except TemplateDoesNotExist:
        return HttpResponseRedirect(get_default_next_url())


def denied(request: HttpRequest):
    return render(request, "django_saml2_auth/denied.html")


@csrf_exempt
@exception_handler
def acs(request: HttpRequest):
    """Assertion Consumer Service is SAML terminology for the location at a ServiceProvider that
    accepts <samlp:Response> messages (or SAML artifacts) for the purpose of establishing a session
    based on an assertion. Assertion is a signed authentication request from identity provider (IdP)
    to acs endpoint.

    Args:
        request (HttpRequest): Incoming request from identity provider (IdP) for authentication

    Exceptions:
        SAMLAuthError: The target user is inactive.

    Returns:
        HttpResponseRedirect: Redirect to various endpoints: denied, welcome or next_url (e.g.
            the front-end app)

    Notes:
        https://wiki.shibboleth.net/confluence/display/CONCEPT/AssertionConsumerService
    """
    saml2_auth_settings = settings.SAML2_AUTH

    authn_response = decode_saml_response(request, acs)
    user = extract_user_identity(authn_response.get_identity())

    next_url = request.session.get("login_next_url") or get_default_next_url()
    extra_data = None

    # If RelayState params is passed, it is a JWT token that identifies the user trying to login
    # via sp_initiated_login endpoint
    relay_state = request.POST.get("RelayState")
    if relay_state:
        redirected_user_id, extra_data = decode_jwt_token(relay_state)

        # This prevents users from entering an email on the SP, but use a different email on IdP
        logger.debug('get_user_id vs redirected_user_id: %s %s', get_user_id(user), redirected_user_id)

        check_user_id = dictor(settings.SAML2_AUTH, "ASSERT_SP_VERSUS_IDP_USER_ID", default=True)
        if check_user_id and get_user_id(user) != redirected_user_id:
            raise SAMLAuthError("The user identifier doesn't match.", extra={
                "exc_type": ValueError,
                "error_code": USER_MISMATCH,
                "reason": "User identifier mismatch.",
                "status_code": 403
            })

    logger.debug('trying to get or create user')
    is_new_user, target_user = get_or_create_user(request, user, extra_data)

    logger.debug('get_or_create_user %s %s', is_new_user, target_user)

    get_next_url_trigger = dictor(settings.SAML2_AUTH, "TRIGGER.GET_NEXT_URL")
    if get_next_url_trigger:
        logger.debug('running next url trigger')
        next_url = run_hook(get_next_url_trigger, target_user, extra_data)

    logger.debug('next url %s', next_url)

    before_login_trigger = dictor(saml2_auth_settings, "TRIGGER.BEFORE_LOGIN")
    if before_login_trigger:
        hook_value = run_hook(before_login_trigger, request, user, target_user, is_new_user, extra_data)
        if hook_value is False:
            raise SAMLAuthError("The before login trigger returned False.", extra={
                "exc_type": ValueError,
                "error_code": BEFORE_LOGIN_TRIGGER_FAILURE,
                "reason": "Before login trigger returned False.",
                "status_code": 403
            })
        elif isinstance(hook_value, HttpResponseRedirect):
            # allow to redirect to some informative page
            return hook_value

    request.session.flush()

    use_jwt = dictor(saml2_auth_settings, "USE_JWT", False)
    if use_jwt and target_user.is_active:
        # Create a new JWT token for IdP-initiated login (acs)
        jwt_token = create_jwt_token(target_user.email)
        # Use JWT auth to send token to frontend
        query = f"?token={jwt_token}"

        frontend_url = dictor(saml2_auth_settings, "FRONTEND_URL", next_url)

        return HttpResponseRedirect(frontend_url + query)

    if target_user.is_active:
<<<<<<< HEAD
        after_login_trigger = dictor(settings.SAML2_AUTH, "TRIGGER.AFTER_LOGIN")
=======
        model_backend = "django.contrib.auth.backends.ModelBackend"
        login(request, target_user, model_backend)

        after_login_trigger = dictor(saml2_auth_settings, "TRIGGER.AFTER_LOGIN")
>>>>>>> e37b4788
        if after_login_trigger:
            run_hook(after_login_trigger, request, user, target_user)
            logger.warning('request session %s', dict(request.session))
        else:
            model_backend = "django.contrib.auth.backends.ModelBackend"
            login(request, target_user, model_backend)
    else:
        raise SAMLAuthError("The target user is inactive.", extra={
            "exc_type": Exception,
            "error_code": INACTIVE_USER,
            "reason": "User is inactive.",
            "status_code": 500
        })

    if is_new_user:
        try:
            return render(request, "django_saml2_auth/welcome.html", {"user": request.user})
        except TemplateDoesNotExist:
            return HttpResponseRedirect(next_url)
    else:
        return HttpResponseRedirect(next_url)


@exception_handler
def sp_initiated_login(request: HttpRequest) -> HttpResponseRedirect:
    # User must be created first by the IdP-initiated SSO (acs)
    if request.method == "GET":
        if request.GET.get("token"):
            user_id, extra_data = decode_jwt_token(request.GET.get("token"))
            saml_client = get_saml_client(get_assertion_url(request), acs, request, user_id, **extra_data)
            jwt_token = create_jwt_token(user_id, **extra_data)
            logger.debug('Created JWT token with extra data %s for user_id %s', extra_data, user_id)
            _, info = saml_client.prepare_for_authenticate(sign=False, relay_state=jwt_token)
            redirect_url = dict(info["headers"]).get("Location", "")
            if not redirect_url:
                return HttpResponseRedirect(get_reverse([denied, "denied", "django_saml2_auth:denied"]))
            return HttpResponseRedirect(redirect_url)
    else:
        raise SAMLAuthError("Request method is not supported.", extra={
            "exc_type": Exception,
            "error_code": INVALID_REQUEST_METHOD,
            "reason": "Request method is not supported.",
            "status_code": 404
        })


@exception_handler
def signin(request: HttpRequest):
    saml2_auth_settings = settings.SAML2_AUTH

    next_url = request.GET.get("next") or get_default_next_url()

    try:
        if "next=" in unquote(next_url):
            parsed_next_url = urlparse.parse_qs(urlparse.urlparse(unquote(next_url)).query)
            next_url = dictor(parsed_next_url, "next.0")
    except:
        next_url = request.GET.get("next") or get_default_next_url()

    # Only permit signin requests where the next_url is a safe URL
    allowed_hosts = set(dictor(saml2_auth_settings, "ALLOWED_REDIRECT_HOSTS", []))
    if parse_version(get_version()) >= parse_version("2.0"):
        url_ok = is_safe_url(next_url, allowed_hosts)
    else:
        url_ok = is_safe_url(next_url)

    if not url_ok:
        return HttpResponseRedirect(get_reverse([denied, "denied", "django_saml2_auth:denied"]))

    request.session["login_next_url"] = next_url

    saml_client = get_saml_client(get_assertion_url(request), acs, request)
    _, info = saml_client.prepare_for_authenticate(relay_state=next_url)

    redirect_url = dict(info["headers"]).get("Location", "")
    return HttpResponseRedirect(redirect_url)


@exception_handler
def signout(request: HttpRequest):
    logout(request)
    return render(request, "django_saml2_auth/signout.html")<|MERGE_RESOLUTION|>--- conflicted
+++ resolved
@@ -134,20 +134,13 @@
         return HttpResponseRedirect(frontend_url + query)
 
     if target_user.is_active:
-<<<<<<< HEAD
-        after_login_trigger = dictor(settings.SAML2_AUTH, "TRIGGER.AFTER_LOGIN")
-=======
         model_backend = "django.contrib.auth.backends.ModelBackend"
         login(request, target_user, model_backend)
 
         after_login_trigger = dictor(saml2_auth_settings, "TRIGGER.AFTER_LOGIN")
->>>>>>> e37b4788
         if after_login_trigger:
             run_hook(after_login_trigger, request, user, target_user)
             logger.warning('request session %s', dict(request.session))
-        else:
-            model_backend = "django.contrib.auth.backends.ModelBackend"
-            login(request, target_user, model_backend)
     else:
         raise SAMLAuthError("The target user is inactive.", extra={
             "exc_type": Exception,
