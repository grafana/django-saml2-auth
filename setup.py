"""The setup module for django_saml2_auth.
See:
https://github.com/loadimpact/django_saml2_auth
"""

from codecs import open
from setuptools import (setup, find_packages)
from os import path

here = path.abspath(path.dirname(__file__))

# Get the long description from the README file
with open(path.join(here, "README.md"), encoding="utf-8") as f:
    long_description = f.read()

setup(
    name="django_saml2_auth",

    version="3.4.0",

    description="Django SAML2 Authentication Made Easy.",
    long_description=long_description,

    url="https://github.com/grafana/django-saml2-auth",

    author="Fang Li",
    author_email="surivlee+djsaml2auth@gmail.com",

    maintainer="Mostafa Moradian",
    maintainer_email="mostafa@k6.io",

    license="Apache 2.0",

    classifiers=[
        "Development Status :: 5 - Production/Stable",

        "Intended Audience :: Developers",
        "Topic :: Software Development :: Libraries :: Python Modules",

        "License :: OSI Approved :: Apache Software License",

        "Framework :: Django :: 2.2",
        "Framework :: Django :: 3.2",
        "Framework :: Django :: 4.0",

        "Programming Language :: Python :: 3",
        "Programming Language :: Python :: 3.7",
        "Programming Language :: Python :: 3.8",
        "Programming Language :: Python :: 3.9",
        "Programming Language :: Python :: 3.10",
    ],

    keywords=[
        "django",
        "saml",
        "saml2"
        "sso",
        "authentication",
        "okta",
        "standard"
    ],

    packages=find_packages(),

<<<<<<< HEAD
    install_requires=["pysaml2==7.1.0",
                      "PyJWT==2.0.1",
                      "dictor==0.1.7"],
=======
    install_requires=[
        "pysaml2==7.1.2",
        "PyJWT==2.3.0",
        "dictor==0.1.9"
    ],
>>>>>>> e37b4788
    include_package_data=True,
)<|MERGE_RESOLUTION|>--- conflicted
+++ resolved
@@ -62,16 +62,10 @@
 
     packages=find_packages(),
 
-<<<<<<< HEAD
-    install_requires=["pysaml2==7.1.0",
-                      "PyJWT==2.0.1",
-                      "dictor==0.1.7"],
-=======
     install_requires=[
         "pysaml2==7.1.2",
         "PyJWT==2.3.0",
         "dictor==0.1.9"
     ],
->>>>>>> e37b4788
     include_package_data=True,
 )